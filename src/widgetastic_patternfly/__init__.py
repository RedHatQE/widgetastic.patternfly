# -*- coding: utf-8 -*-
"""This package contains classes that represent widgets in Patternfly for Widgetastic"""
from __future__ import unicode_literals

import re
import six
import time
from cached_property import cached_property
from collections import namedtuple
from datetime import datetime

from widgetastic.exceptions import NoSuchElementException, UnexpectedAlertPresentException, \
    WidgetOperationFailed, StaleElementReferenceException
from widgetastic.log import call_sig
from widgetastic.utils import ParametrizedLocator, VersionPick, partial_match
from widgetastic.widget import BaseInput, ClickableMixin, TextInput, Text, Widget, View, \
    do_not_read_this_widget
from widgetastic.xpath import quote

from wait_for import wait_for, wait_for_decorator, TimedOutError


class CandidateNotFound(Exception):
    """
    Raised if there is no candidate found whilst trying to traverse a tree.
    """
    def __init__(self, d):
        self.d = d

    @property
    def message(self):
        return ", ".join("{}: {}".format(k, v) for k, v in six.iteritems(self.d))

    def __str__(self):
        return self.message


class DropdownDisabled(Exception):
    pass


class DropdownItemDisabled(Exception):
    pass


class DropdownItemNotFound(Exception):
    pass


class SelectItemNotFound(Exception):
    def __init__(self, widget, item, options=None):
        self.widget = widget
        self.item = item
        self.options = options

    @property
    def message(self):
        return ('Could not find {!r} in {!r}\n'
                'These options are present: {!r}'
                .format(self.item, self.widget, ', '.join(self.options)))

    def __str__(self):
        return self.message


class Button(Widget, ClickableMixin):
    """A PatternFly/Bootstrap button

    You can match by text, partial text or by attributes, you can also add the bootstrap classes
    into the matching.

    .. code-block:: python

        Button('Text of button (unless it is an input ...)')
        Button('contains', 'Text of button (unless it is an input ...)')
        Button(title='Show xyz')  # And such
        Button('Add', classes=[Button.PRIMARY])
        assert button.active
        assert not button.disabled
    """
    CHECK_VISIBILITY = True

    # Classes usable in the constructor
    # Button types
    DEFAULT = 'btn-default'
    PRIMARY = 'btn-primary'
    SUCCESS = 'btn-success'
    INFO = 'btn-info'
    WARNING = 'btn-warning'
    DANGER = 'btn-danger'
    LINK = 'btn-link'

    # Button sizes
    LARGE = 'btn-lg'
    MEDIUM = 'btn-md'
    SMALL = 'btn-sm'
    EXTRA_SMALL = 'btn-xs'

    # Shape
    BLOCK = 'btn-block'

    def __init__(self, parent, *text, **kwargs):
        logger = kwargs.pop('logger', None)
        Widget.__init__(self, parent, logger=logger)
        self.args = text
        self.kwargs = kwargs
        classes = kwargs.pop('classes', [])
        if text:
            if kwargs:  # classes should have been the only kwarg combined with text args
                raise TypeError('If you pass button text then only pass classes in addition')
            if len(text) == 1:
                self.locator_conditions = 'normalize-space(.)={}'.format(quote(text[0]))
            elif len(text) == 2 and text[0].lower() == 'contains':
                self.locator_conditions = 'contains(normalize-space(.), {})'.format(quote(text[1]))
            else:
                raise TypeError('An illegal combination of text params')
        else:
            # Join the kwargs, if any
            self.locator_conditions = ' and '.join(
                '@{}={}'.format(attr, quote(value)) for attr, value in kwargs.items())

        if classes:
            if self.locator_conditions:
                self.locator_conditions += ' and '
            self.locator_conditions += ' and '.join(
                'contains(@class, {})'.format(quote(klass))
                for klass in classes)
        if self.locator_conditions:
            self.locator_conditions = 'and ({})'.format(self.locator_conditions)

    # TODO: Handle input value the same way as text for other tags
    def __locator__(self):
        return (
            './/*[(self::a or self::button or (self::input and (@type="button" or @type="submit")))'
            ' and contains(@class, "btn") {}]'.format(self.locator_conditions))

    @property
    def active(self):
        return 'active' in self.browser.classes(self)

    @property
    def disabled(self):
        return ('disabled' in self.browser.classes(self) or
                self.browser.get_attribute('disabled', self) == 'disabled')

    def __repr__(self):
        return '{}{}'.format(type(self).__name__, call_sig(self.args, self.kwargs))

    @property
    def title(self):
        return self.browser.get_attribute('title', self)


class ViewChangeButton(Widget, ClickableMixin):
    """A PatternFly/Bootstrap view selection button in CFME 56z

        .. code-block:: python

            ViewChangeButton(title='Grid View')
            assert button.active
    """
    CHECK_VISIBILITY = True

    def __init__(self, parent, title, **kwargs):
        Widget.__init__(self, parent, logger=kwargs.pop('logger', None))
        self.title = title

    def __locator__(self):
        return './/a[(@title={}) and i[contains(@class, "fa")]]'.format(quote(self.title))

    @property
    def active(self):
        return 'active' in self.browser.classes('..', parent=self)


class Input(TextInput):
    """Patternfly input

    Has some additional methods.
    """
    @property
    def help_block(self):
        e = self.browser.element(self)
        try:
            help_block = self.browser.element('./following-sibling::span', parent=e)
        except NoSuchElementException:
            return None
        else:
            return self.browser.text(help_block)


class FlashMessages(Widget):
    """Represents the block of flash messages."""
    def __init__(self, parent, locator, logger=None):
        Widget.__init__(self, parent, logger=logger)
        self.locator = locator

    def __locator__(self):
        return self.locator

    def read(self):
        result = []
        for message in self.messages:
            result.append(message.read())
        return result

    @property
    def messages(self):
        result = []
        try:
            for flash_div in self.browser.elements(
                    './div[contains(@class, "alert")]', parent=self, check_visibility=True):
                result.append(FlashMessage(self, flash_div, logger=self.logger))
        except NoSuchElementException:
            pass
        return result

    def dismiss(self):
        for message in self.messages:
            message.dismiss()

    def assert_no_error(self):
        self.logger.info('asserting there are no error messages')
        for message in self.messages:
            if message.type not in {'success', 'info'}:
                self.logger.error('%s: %r', message.type, message.text)
                raise AssertionError('assert_no_error: {}: {}'.format(message.type, message.text))
            else:
                self.logger.info('%s: %r', message.type, message.text)

    def assert_message(self, text, t=None, partial=False):
        log_part = 'partial match of' if partial else ''
        if t is not None:
            self.logger.info('asserting %s the flash message %r of type %r', log_part, text, t)
        else:
            self.logger.info('asserting %s the flash message %r', log_part, text)
        all_messages = self.messages  # Store for logging on exception without querying twice
        for message in all_messages:
            if (partial and text in message.text) or (not partial and text == message.text):
                if t is not None and message.type == t:
                    return True
                elif t is None:
                    return True
        else:
            if t is not None:
                e_text = '{}: {}'.format(t, text)
            else:
                e_text = text
            raise AssertionError('assert {} message: {}. \n Available messages: {}'
                                 .format(log_part, e_text, [msg.text for msg in all_messages]))

    def assert_success_message(self, text, t=None, partial=False):
        self.assert_no_error()
        self.assert_message(text, t='success', partial=partial)

    def __repr__(self):
        return '{}({!r})'.format(type(self).__name__, self.locator)


class FlashMessage(Widget):
    """Not to be instantiated on View"""

    TYPE_MAPPING = {
        "alert-warning": "warning",
        "alert-success": "success",
        "alert-danger": "error",
        "alert-info": "info"
    }

    def __init__(self, parent, flash_div, logger=None):
        Widget.__init__(self, parent, logger=logger)
        self.flash_div = flash_div

    def __locator__(self):
        return self.flash_div

    def read(self):
        return self.text

    @property
    def text(self):
        return self.browser.text('./strong', parent=self)

    def dismiss(self):
        self.logger.info('dismissed %r', self.text)
        return self.browser.click('./button[contains(@class, "close")]', parent=self)

    @property
    def icon(self):
        try:
            e = self.browser.element('./span[contains(@class, "pficon")]', parent=self)
        except NoSuchElementException:
            return None
        for class_ in self.browser.classes(e):
            if class_.startswith('pficon-'):
                return class_[7:]
        else:
            return None

    @property
    def type(self):
        for class_ in self.browser.classes(self):
            if class_ in self.TYPE_MAPPING:
                return self.TYPE_MAPPING[class_]
        else:
            raise ValueError(
                'Could not find a proper alert type. Available classes: {!r} Alert has: {!r}'
                .format(self.TYPE_MAPPING, self.browser.classes(self)))


class NavDropdown(Widget, ClickableMixin):
    """The dropdowns used eg. in navigation. Usually located in the top navbar."""

    def __init__(self, parent, locator, logger=None):
        Widget.__init__(self, parent, logger=logger)
        self.locator = locator

    def __locator__(self):
        return self.locator

    def read(self):
        return self.text

    @property
    def expandable(self):
        try:
            self.browser.element('./a/span[contains(@class, "caret")]', parent=self)
        except NoSuchElementException:
            return False
        else:
            return True

    @property
    def expanded(self):
        if not self.expandable:
            return False
        return 'open' in self.browser.classes(self)

    @property
    def collapsed(self):
        return not self.expanded

    def expand(self):
        if not self.expandable:
            raise ValueError('{} is not expandable'.format(self.locator))
        if not self.expanded:
            self.click()
            if not self.expanded:
                raise Exception('Could not expand {}'.format(self.locator))
            else:
                self.logger.info('expanded')

    def collapse(self):
        if not self.expandable:
            return
        if self.expanded:
            self.click()
            if self.expanded:
                raise Exception('Could not collapse {}'.format(self.locator))
            else:
                self.logger.info('collapsed')

    @property
    def text(self):
        try:
            return self.browser.text('./a/p', parent=self)
        except NoSuchElementException:
            return None

    @property
    def icon(self):
        try:
            el = self.browser.element('./a/span[contains(@class, "pficon")]', parent=self)
            for class_ in self.browser.classes(el):
                if class_.startswith('pficon-'):
                    return class_[7:]
            else:
                return None
        except NoSuchElementException:
            return None

    @property
    def items(self):
        return [
            self.browser.text(element)
            for element
            in self.browser.elements('./ul/li[not(contains(@class, "divider"))]', parent=self)]

    def has_item(self, item):
        return item in self.items

    def item_enabled(self, item):
        if not self.has_item(item):
            raise ValueError('There is not such item {}'.format(item))
        element = self.browser.element(
            './ul/li[normalize-space(.)={}]'.format(quote(item)), parent=self)
        return 'disabled' not in self.browser.classes(element)

    def select_item(self, item):
        if not self.item_enabled(item):
            raise ValueError('Cannot click disabled item {}'.format(item))

        self.expand()
        self.logger.info('selecting item {}'.format(item))
        self.browser.click('./ul/li[normalize-space(.)={}]'.format(quote(item)), parent=self)

    def __repr__(self):
        return '{}({!r})'.format(type(self).__name__, self.locator)


class BootstrapNav(Widget):
    """Encapsulate a Bootstrap nav component

    PatternFly is based on Bootstrap, and thus many of the Bootstrap components are available to
    PatternFly users. This widget provides convenience methods for the Bootstrap nav component for
    clicking on links and determining if an item in the nav is disabled.

    When instantiating this widget, use the XPath locator to point to exactly which Bootstrap nav
    you wish to work with.

    .. _code:: python

       nav = BootstrapNav('//div[id="main"]/ul[@contains(@class, "nav")]')

    See http://getbootstrap.com/components/#nav for more information on Bootstrap nav components.
    """
    ROOT = ParametrizedLocator('{@locator}')
    CURRENTLY_SELECTED = './/li[contains(@class, "active")]/a'
    TEXT_MATCHING = './/li/a[text()={txt}]'
    PARTIAL_TEXT = './/li/a[contains(normalize-space(.), {txt})]'
    ATTR_MATCHING = './/li/a[@{attr}={txt}]'
    TEXT_DISABLED = './/li[contains(@class, "disabled")]/a[text()={txt}]'
    ATTR_DISABLED = './/li[contains(@class, "disabled")]/a[@{attr}={txt}]'
    VALID_ATTRS = {'href', 'title', 'class', 'id'}

    def __init__(self, parent, locator, logger=None):
        """Create the widget"""
        Widget.__init__(self, parent, logger=logger)
        self.locator = locator

    def __repr__(self):
        """String representation of this object"""
        return '{}({!r})'.format(type(self).__name__, self.locator)

    @property
    def currently_selected(self):
        """A property to return the currently selected menu item"""
        return [self.browser.text(el)
            for el in self.browser.elements(self.CURRENTLY_SELECTED)]

    def read(self):
        """Implement read()"""
        return self.currently_selected

    def select(self, text=None, **kwargs):
        """
            Select/click an item from the menu

            Args:
                text: text of the link to be selected, If you want to partial text match,
                 use the :py:class:`BootstrapNav.partial` to wrap the value.
        """
        if text:
            # Select an item based on the text of that item
            if isinstance(text, partial_match):
                text = text.item
                link = self.browser.element(self.PARTIAL_TEXT.format(txt=quote(text)))
                self.logger.info('selecting by partial matching text: %r', text)
            else:
                link = self.browser.element(self.TEXT_MATCHING.format(txt=quote(text)))
                self.logger.info('selecting by full matching text: %r', text)
        elif self.VALID_ATTRS & set(kwargs.keys()):
            # Select an item based on an attribute, if it is one of the VALID_ATTRS
            attr = (self.VALID_ATTRS & set(kwargs.keys())).pop()
            link = self.browser.element(
                self.ATTR_MATCHING.format(attr=attr, txt=quote(kwargs[attr])))
        else:
            # If neither text, nor one of the VALID_ATTRS is supplied, raise a KeyError
            raise KeyError(
                'Either text or one of {} needs to be specified'.format(self.VALID_ATTRS))
        self.browser.click(link)

    def is_disabled(self, text=None, **kwargs):
        """Check if an item is disabled"""
        if text:
            # Check if an item is disabled based on the text of that item
            xpath = self.TEXT_DISABLED.format(txt=quote(text))
        elif self.VALID_ATTRS & set(kwargs.keys()):
            # Check if an item is disabled based on an attribute, if it is one of the VALID_ATTRS
            attr = (self.VALID_ATTRS & set(kwargs.keys())).pop()
            xpath = self.ATTR_DISABLED.format(attr=attr, txt=quote(kwargs[attr]))
        else:
            # If neither text, nor one of the VALID_ATTRS is supplied, raise a KeyError
            raise KeyError(
                'Either text or one of {} needs to be specified'.format(self.VALID_ATTRS))
        try:
            self.browser.element(xpath)
            return True
        except NoSuchElementException:
            return False

    def has_item(self, text=None, **kwargs):
        """Check if an item with this name or attributes exists"""
        if text:
            # Check if an item exists based on the text of that item
            xpath = self.TEXT_MATCHING.format(txt=quote(text))
        elif self.VALID_ATTRS & set(kwargs.keys()):
            # Check if an item exists based on an attribute, if it is one of the VALID_ATTRS
            attr = (self.VALID_ATTRS & set(kwargs.keys())).pop()
            xpath = self.ATTR_MATCHING.format(attr=attr, txt=quote(kwargs[attr]))
        else:
            # If neither text, nor one of the VALID_ATTRS is supplied, raise a KeyError
            raise KeyError(
                'Either text or one of {} needs to be specified'.format(self.VALID_ATTRS))
        try:
            self.browser.element(xpath)
            return True
        except NoSuchElementException:
            return False


class VerticalNavigation(Widget):
    """The Patternfly Vertical navigation."""
    CURRENTLY_SELECTED = './/li[contains(@class, "active")]/a'
    LINKS = './li/a'
    ITEMS_MATCHING = './li[a[normalize-space(.)={}]]'
    DIV_LINKS_MATCHING = './ul/li/a[span[normalize-space(.)={txt}] or @href={txt}]'
    SUB_LEVEL = './following-sibling::div[contains(@class, "nav-pf-")]'
    SUB_ITEM_LIST = './div[contains(@class, "nav-pf-")]/ul'
    CHILD_UL_FOR_DIV = './li[a[normalize-space(.)={}]]/div[contains(@class, "nav-pf-")]/ul'
    MATCHING_LI_FOR_DIV = './ul/li[a[span[normalize-space(.)={}]]]'

    def __init__(self, parent, locator, logger=None):
        Widget.__init__(self, parent, logger=logger)
        self.locator = locator

    def __locator__(self):
        return self.locator

    def read(self):
        return self.currently_selected

    def nav_links(self, *levels):
        if not levels:
            return [self.browser.text(el) for el in self.browser.elements(self.LINKS, parent=self)]
        # Otherwise
        current_item = self
        for i, level in enumerate(levels):
            li = self.browser.element(
                self.ITEMS_MATCHING.format(quote(level)),
                parent=current_item)

            try:
                current_item = self.browser.element(self.SUB_ITEM_LIST, parent=li)
            except NoSuchElementException:
                if i == len(levels) - 1:
                    # It is the last one
                    return []
                else:
                    raise

        return [
            self.browser.text(el) for el in self.browser.elements(self.LINKS, parent=current_item)]

    def nav_item_tree(self, start=None):
        start = start or []
        result = {}
        for item in self.nav_links(*start):
            sub_items = self.nav_item_tree(start=start + [item])
            result[item] = sub_items or None
        if result and all(value is None for value in result.values()):
            # If there are no child nodes, then just make it a list
            result = list(six.iterkeys(result))
        return result

    @property
    def currently_selected(self):
        return [
            self.browser.text(el)
            for el
            in self.browser.elements(self.CURRENTLY_SELECTED, parent=self)]

    def select(self, *levels, **kwargs):
        """Select an item in the navigation.

        Args:
            *levels: Items to be clicked in the navigation.

        Keywords:
            anyway: Default behaviour is that if you try selecting an already selected item, it will
                not do it. If you pass ``anyway=True``, it will click it anyway.
        """
        levels = list(levels)
        self.logger.info('Selecting %r in navigation', levels)
        anyway = kwargs.pop('anyway', True)
        if levels == self.currently_selected and not anyway:
            return

        passed_levels = []
        current_div = self.get_child_div_for(*passed_levels)
        for level in levels:
            passed_levels.append(level)
            finished = passed_levels == levels
            link = self.browser.element(
                self.DIV_LINKS_MATCHING.format(txt=quote(level)), parent=current_div)
            expands = bool(
                self.browser.elements(self.SUB_LEVEL, parent=link))
            if expands and not finished:
                self.logger.debug('moving to %s to open the next level', level)
                # No safety check because previous command did it
                self.browser.move_to_element(link, check_safe=False)

                @wait_for_decorator(timeout='10s', delay=0.2)
                def other_div_displayed():
                    return 'is-hover' in self.browser.classes(
                        self.MATCHING_LI_FOR_DIV.format(quote(level)),
                        parent=current_div)

                new_div = self.get_child_div_for(*passed_levels)
                # No safety check because previous command did it
                self.browser.move_to_element(new_div, check_safe=False)
                current_div = new_div
            elif not expands and not finished:
                raise ValueError(
                    'You are trying to expand {!r} which cannot be expanded'.format(passed_levels))
            else:
                # finished
                self.logger.debug('finishing the menu selection by clicking on %s', level)
                # No safety check because previous command did it
                self.browser.click(link, ignore_ajax=True, check_safe=False)
                self.browser.handle_alert(wait=2.0, squash=True)

    def get_child_div_for(self, *levels):
        current = self
        for level in levels:
            try:
                current = self.browser.element(
                    self.CHILD_UL_FOR_DIV.format(quote(level)),
                    parent=current)
            except NoSuchElementException:
                return None

        return self.browser.element('..', parent=current)

    def __repr__(self):
        return '{}({!r})'.format(type(self).__name__, self.locator)


class Tab(View):
    """Represents the Tab widget.

    Selects itself automatically when any child widget gets accessed, ensuring that the widget is
    visible.

    You can specify your own ``ROOT`` attribute on the class.
    """
    #: The text on the tab. If it is the same as the tab class name capitalized, can be omitted
    TAB_NAME = None

    #: Locator of the Tab selector
    TAB_LOCATOR = ParametrizedLocator(
        './/ul[contains(@class, "nav-tabs")]/li[./a[normalize-space(.)={@tab_name|quote}]]')

    @property
    def tab_name(self):
        return self.TAB_NAME or type(self).__name__.capitalize()

    def is_active(self):
        return 'active' in self.parent_browser.classes(self.TAB_LOCATOR)

    def is_disabled(self):
        return 'disabled' in self.parent_browser.classes(self.TAB_LOCATOR)

    @property
    def is_displayed(self):
        return self.parent_browser.is_displayed(self.TAB_LOCATOR)

    def click(self):
        return self.parent_browser.click(self.TAB_LOCATOR)

    def select(self):
        if not self.is_active():
            if self.is_disabled():
                raise ValueError(
                    'The tab {} you are trying to select is disabled'.format(self.tab_name))
            self.logger.info('opened the tab %s', self.tab_name)
            self.click()

    def child_widget_accessed(self, widget):
        # Select the tab
        self.select()

    def __repr__(self):
        return '<Tab {!r}>'.format(self.tab_name)


class GenericTabWithDropdown(Tab):
    """Tab with a dropdown. Variant that always takes the sub item name in the select().

    Does not support automatic reveal of the tab upon access as the default dropdown item is not
    specified.
    """
    def is_dropdown(self):
        return 'dropdown' in self.parent_browser.classes(self.TAB_LOCATOR)

    def is_open(self):
        return 'open' in self.parent_browser.classes(self.TAB_LOCATOR)

    def open(self):
        if not self.is_open():
            self.logger.info('opened the tab %s', self.tab_name)
            self.click()

    def close(self):
        if self.is_open():
            self.logger.info('closed the tab %s', self.tab_name)
            self.click()

    def select(self, sub_item):
        if not self.is_dropdown():
            raise TypeError('{} is not a tab with dropdown and CHECK_IF_DROPDOWN is True')
        self.open()
        parent = self.parent_browser.element(self.TAB_LOCATOR)
        self.logger.info('clicking the sub-item %r', sub_item)
        self.parent_browser.click(
            './ul/li[normalize-space(.)={}]'.format(quote(sub_item)),
            parent=parent)

    def child_widget_accessed(self, widget):
        """Nothing. Since we don't know which sub_item."""

    def __repr__(self):
        return '<TabWithDropdown {!r}>'.format(self.tab_name)


class TabWithDropdown(GenericTabWithDropdown):
    """Tab with the dropdown and its selection item set so child_widget_accessed work as usual."""
    #: Specify the dropdown item here
    SUB_ITEM = None

    def select(self):
        return super(TabWithDropdown, self).select(self.SUB_ITEM)

    def child_widget_accessed(self, widget):
        # Redefine it back like in Tab since TabWithDropdown removes it
        self.select()

    def __repr__(self):
        return '<TabWithDropdownDefault {!r}>'.format(self.tab_name)


class Accordion(View, ClickableMixin):
    """Bootstrap/Patternfly accordions.

    They are like views that contain widgets. If a widget is accessed in the accordion, the
    accordion makes sure that it is open.

    You need to set the ``ACCORDION_NAME`` to correspond with the text in the accordion.
    If the accordion title is just a capitalized version of the accordion class name, you do not
    need to set the ``ACCORDION_NAME``.

    If the accordion is in an exotic location, you also have to change the ``ROOT``.

    Accordions can contain trees. Basic ``TREE_LOCATOR`` is tuned after ManageIQ so if your UI has a
    different structure, you should change this locator accordingly.
    """
    ACCORDION_NAME = None
    ROOT = ParametrizedLocator(
        './/div[contains(@class, "panel-group")]/div[contains(@class, "panel") and '
        './div/h4/a[normalize-space(.)={@accordion_name|quote}]]')
    TREE_LOCATOR = '|'.join([
        './/miq-tree-view',
        './/div[contains(@class, "treeview") and ./ul]',
        './/div[./ul[contains(@class, "dynatree-container")]]'])
    HEADER_LOCATOR = './div/h4/a'

    @property
    def accordion_name(self):
        return self.ACCORDION_NAME or type(self).__name__.capitalize()

    @property
    def is_opened(self):
        attr = self.browser.get_attribute('aria-expanded', self)
        if attr is None:
            # Try other way
            panel = self.browser.element('./div[contains(@class, "panel-collapse")]')
            classes = self.browser.classes(panel)
            return 'collapse' in classes and 'in' in classes
        else:
            return attr.lower().strip() == 'true'

    @property
    def is_closed(self):
        return not self.is_opened

    def click(self):
        """Override Clickable's click."""
        self.browser.click(self.HEADER_LOCATOR)

    def open(self):
        if self.is_closed:
            self.logger.info('opening')
            self.click()
            try:
                wait_for(lambda: self.is_opened, delay=0.1, num_sec=3)
            except TimedOutError:
                self.logger.warning('Could not open the accordion, trying clicking again')
                # Workaround stupid pages, perhaps we put a try mechanism in here
                if self.is_closed:
                    self.click()
                    try:
                        wait_for(lambda: self.is_opened, delay=0.1, num_sec=3)
                    except TimedOutError:
                        self.logger.error('Could not open the accordion')
                        raise Exception('Could not open accordion {}'.format(self.accordion_name))

    def close(self):
        if self.is_opened:
            self.logger.info('closing')
            self.click()

    def child_widget_accessed(self, widget):
        # Open the Accordion
        self.open()

    def read(self):
        if self.is_closed:
            do_not_read_this_widget()
        return super(Accordion, self).read()

    @cached_property
    def tree_id(self):
        try:
            el = self.browser.element(self.TREE_LOCATOR)
        except NoSuchElementException:
            raise AttributeError('No tree in the accordion {}'.format(self.accordion_name))
        else:
            return self.browser.get_attribute('id', el) or self.browser.get_attribute('name', el)

    def __repr__(self):
        return '<Accordion {!r}>'.format(self.accordion_name)


class BootstrapSelect(Widget, ClickableMixin):
    """This class represents the Bootstrap Select widget.

    Args:
        id: id of the select, that is the ``data-id`` attribute on the ``button`` tag.
        name: name of the select tag
        locator: If none of above apply, you can also supply a full locator.
        can_hide_on_select: Whether the select can hide after selection, important for
            :py:meth:`close` to work properly.
    """
    Option = namedtuple("Option", ["text", "value"])
    LOCATOR_START = './/div[contains(@class, "bootstrap-select")]'
    ROOT = ParametrizedLocator('{@locator}')
    BY_VISIBLE_TEXT = '//div/ul/li/a[./span[contains(@class, "text") and normalize-space(.)={}]]'
    BY_PARTIAL_VISIBLE_TEXT = (
        '//div/ul/li/a[./span[contains(@class, "text") and contains(normalize-space(.), {})]]')

    def __init__(
            self, parent, id=None, name=None, locator=None, can_hide_on_select=False, logger=None):
        Widget.__init__(self, parent, logger=logger)
        if id is not None:
            self.locator = self.LOCATOR_START + '/button[normalize-space(@data-id)={}]/..'.format(
                quote(id))
        elif name is not None:
            self.locator = self.LOCATOR_START + '/select[normalize-space(@name)={}]/..'.format(
                quote(name))
        elif locator is not None:
            self.locator = locator
        else:
            raise TypeError('You need to specify either, id, name or locator for BootstrapSelect')
        self.id = id
        self.can_hide_on_select = can_hide_on_select

    @property
    def is_open(self):
        try:
            return 'open' in self.browser.classes(self)
        except StaleElementReferenceException:
            self.logger.warning(
                'Got a StaleElementReferenceException in .is_open, but ignoring. Returned False.')
            return False

    @property
    def is_multiple(self):
        return 'show-tick' in self.browser.classes(self)

    def open(self):
        if not self.is_open:
            self.click()
            self.logger.debug('opened')

    def close(self):
        try:
            if self.is_open:
                self.click()
                self.logger.debug('closed')
        except NoSuchElementException:
            if self.can_hide_on_select:
                self.logger.info('While closing %r it disappeared, but ignoring.', self)
            else:
                raise

    def select_by_visible_text(self, *items):
        """Selects items in the select.

        Args:
            *items: Items to be selected. If the select does not support multiple selections and you
                pass more than one item, it will raise an exception. If you want to select using
                partial match, use the :py:class:`BootstrapSelect.partial` to wrap the value.
        """
        if len(items) > 1 and not self.is_multiple:
            raise ValueError(
                'The BootstrapSelect {} does not allow multiple selections'.format(self.locator))
        self.open()
        for item in items:
            if isinstance(item, partial_match):
                item = item.item
                self.logger.info('selecting by partial visible text: %r', item)
                try:
                    self.browser.click(
                        self.BY_PARTIAL_VISIBLE_TEXT.format(quote(item)), parent=self)
                except NoSuchElementException:
                    try:
                        # Added this as for some views(some tags pages) dropdown is separated from
                        # button and doesn't have exact id or name
                        self.browser.click(
                            self.BY_PARTIAL_VISIBLE_TEXT.format(quote(item)))
                    except NoSuchElementException:
                        raise SelectItemNotFound(widget=self, item=item,
                                                 options=[opt.text for opt in self.all_options])
            else:
                self.logger.info('selecting by visible text: %r', item)
                try:
                    self.browser.click(self.BY_VISIBLE_TEXT.format(quote(item)), parent=self)
                except NoSuchElementException:
                    try:
                        # Added this as for some views(some tags pages) dropdown is separated from
                        # button and doesn't have exact id or name
                        self.browser.click(self.BY_VISIBLE_TEXT.format(quote(item)))
                    except NoSuchElementException:
                        raise SelectItemNotFound(widget=self, item=item,
                                                 options=[opt.text for opt in self.all_options])
        self.close()

    @property
    def all_selected_options(self):
        return [
            self.browser.text(e)
            for e in self.browser.elements(
                './div/ul/li[contains(@class, "selected")]/a/span[contains(@class, "text")]',
                parent=self)]

    @property
    def all_options(self):
        b = self.browser
        return [
            self.Option(
                b.text(b.element('.//span[contains(@class, "text")]', parent=e)),
                e.get_attribute("data-original-index")
            )
            for e in b.elements('./div/ul/li', parent=self)
        ]

    @property
    def selected_option(self):
        return self.all_selected_options[0]

    def read(self):
        if self.is_multiple:
            return self.all_selected_options
        else:
            return self.selected_option

    def fill(self, items):
        if not isinstance(items, (list, tuple, set)):
            items = {items}
        elif not isinstance(items, set):
            items = set(items)

        if set(self.all_selected_options) == items:
            return False
        else:
            self.select_by_visible_text(*items)
            return True

    def __repr__(self):
        return '{}(locator={!r})'.format(type(self).__name__, self.locator)


class BootstrapTreeview(Widget):
    """A class representing the Bootstrap treeview used in newer builds.

    Implements ``expand_path``, ``click_path``, ``read_contents``. All are implemented in manner
    very similar to the original :py:class:`Tree`.

    You don't have to specify the ``tree_id`` if the hosting object implements ``tree_id``.

    Args:
        tree_id: Id of the tree, the closest div or ``miq-tree-view`` to the root ``ul`` element.
    """
    ROOT = ParametrizedLocator('|'.join([
        './/miq-tree-view[@name={@tree_id|quote}]/div',
        './/div[@id={@tree_id|quote}]'
    ]))
    ROOT_ITEM = './ul/li[1]'
    ROOT_ITEMS = './ul/li[not(./span[contains(@class, "indent")])]'
    ROOT_ITEMS_WITH_TEXT = (
        './ul/li[not(./span[contains(@class, "indent")]) and contains(normalize-space(.), {text})]')
    SELECTED_ITEM = './ul/li[contains(@class, "node-selected")]'
    CHILD_ITEMS = (
        './ul/li[starts-with(@data-nodeid, {id}) and not(@data-nodeid={id})'
        ' and count(./span[contains(@class, "indent")])={indent}]')
    CHILD_ITEMS_TEXT = (
        './ul/li[starts-with(@data-nodeid, {id}) and not(@data-nodeid={id})'
        ' and (contains(@title, {text}) or contains(normalize-space(.), {text}))'
        ' and count(./span[contains(@class, "indent")])={indent}]')
    ITEM_BY_NODEID = './ul/li[@data-nodeid={}]'
    IS_EXPANDABLE = './span[contains(@class, "expand-icon")]'
    IS_EXPANDED = './span[contains(@class, "expand-icon") and contains(@class, "fa-angle-down")]'
    IS_LOADING = './span[contains(@class, "expand-icon") and contains(@class, "fa-spinner")]'
    INDENT = './span[contains(@class, "indent")]'

    def __init__(self, parent, tree_id=None, logger=None):
        Widget.__init__(self, parent, logger=logger)
        self._tree_id = tree_id

    @property
    def tree_id(self):
        """If you did not specify the tree_id when creating the tree, it will try to pull it out of
        the parent object.

        This is useful if some kinds of objects contain trees regularly, then the definition gets
        simpler and the tree id is not neded to be specified.
        """
        if self._tree_id is not None:
            return self._tree_id
        else:
            try:
                return self.parent.tree_id
            except AttributeError:
                raise NameError(
                    'You have to specify tree_id to BootstrapTreeview if the parent object does '
                    'not implement .tree_id!')

    def image_getter(self, item):
        """Look up the image that is hidden in the style tag or as a tag.

        Returns:
            The name of the image without the hash, path and extension.
        """
        try:
            image_node = self.browser.element(
                './span[contains(@class, "node-image") or contains(@class, "node-icon")]',
                parent=item)
        except NoSuchElementException:
            self.logger.warning('No image tag found')
            return None
        style = self.browser.get_attribute('style', image_node)
        if style:
            image_href = re.search(r'url\("([^"]+)"\)', style).groups()[0]
            try:
                return re.search(r'/([^/]+)-[0-9a-f]+\.(?:png|svg)$', image_href).groups()[0]
            except AttributeError:
                return None
        else:
            classes = self.browser.classes(image_node)
            try:
                return [c for c in classes if c.startswith(('fa-', 'product-', 'vendor-'))][0]
            except IndexError:
                return None

    def read(self):
        return self.currently_selected

    def fill(self, value):
        if self.currently_selected == value:
            return False
        self.click_path(*value)
        return True

    @property
    def currently_selected(self):
        if self.selected_item is not None:
            nodeid = self.get_nodeid(self.selected_item).split('.')
            root_id_len = len(self.get_nodeid(self.root_item).split('.'))
            result = []
            for end in range(root_id_len, len(nodeid) + 1):
                current_nodeid = '.'.join(nodeid[:end])
                text = self.browser.text(self.get_item_by_nodeid(current_nodeid))
                result.append(text)
            return result
        else:
            return None

    @property
    def root_item_count(self):
        return len(self.browser.elements(self.ROOT_ITEMS, parent=self))

    @property
    def root_item(self):
        if self.root_item_count == 1:
            return self.browser.element(self.ROOT_ITEM, parent=self)
        else:
            return None

    @property
    def selected_item(self):
        try:
            result = self.browser.element(self.SELECTED_ITEM, parent=self)
        except NoSuchElementException:
            result = None
        return result

    def indents(self, item):
        return len(self.browser.elements(self.INDENT, parent=item))

    def is_expandable(self, item):
        return bool(self.browser.elements(self.IS_EXPANDABLE, parent=item))

    def is_expanded(self, item):
        return bool(self.browser.elements(self.IS_EXPANDED, parent=item))

    def is_loading(self, item):
        return bool(self.browser.elements(self.IS_LOADING, parent=item))

    def is_collapsed(self, item):
        return not self.is_expanded(item)

    def is_selected(self, item):
        return 'node-selected' in self.browser.classes(item)

    def get_nodeid(self, item):
        return self.browser.get_attribute('data-nodeid', item)

    def get_expand_arrow(self, item):
        return self.browser.element(self.IS_EXPANDABLE, parent=item)

    def child_items(self, item):
        """Returns all child items of given item.

        Args:
            item: WebElement of the node.

        Returns:
            List of *all* child items of the item.
        """
        if item is not None:
            nodeid = quote(self.get_nodeid(item))
            node_indents = self.indents(item)
            return self.browser.elements(
                self.CHILD_ITEMS.format(id=nodeid, indent=node_indents + 1), parent=self)
        else:
            return self.browser.elements(self.ROOT_ITEMS, parent=self)

    def child_items_with_text(self, item, text):
        """Returns all child items of given item that contain the given text.

        Args:
            item: WebElement of the node.
            text: Text to be matched

        Returns:
            List of all child items of the item *that contain the given text*.
        """

        text = quote(text)
        if item is not None:
            nodeid = quote(self.get_nodeid(item))
            node_indents = self.indents(item)
            return self.browser.elements(
                self.CHILD_ITEMS_TEXT.format(id=nodeid, text=text, indent=node_indents + 1),
                parent=self)
        else:
            return self.browser.elements(self.ROOT_ITEMS_WITH_TEXT.format(text=text), parent=self)

    def get_item_by_nodeid(self, nodeid):
        nodeid_q = quote(nodeid)
        try:
            return self.browser.element(self.ITEM_BY_NODEID.format(nodeid_q), parent=self)
        except NoSuchElementException:
            raise CandidateNotFound({
                'message':
                    'Could not find the item with nodeid {} in Boostrap tree {}'.format(
                        nodeid,
                        self.tree_id),
                'path': '',
                'cause': ''})

    def expand_node(self, nodeid):
        """Expands a node given its nodeid. Must be visible

        Args:
            nodeid: ``nodeId`` of the node

        Returns:
            ``True`` if it was possible to expand the node, otherwise ``False``.
        """
        node = self.get_item_by_nodeid(nodeid)
        if not self.is_expandable(node):
            self.logger.debug('Node %s not expandable on tree %s', nodeid, self.tree_id)
            return False
        if self.is_collapsed(node):
            self.logger.debug('Expanding collapsed node %s on tree %s', nodeid, self.tree_id)
            arrow = self.get_expand_arrow(node)
            self.browser.click(arrow)
            time.sleep(0.1)
            wait_for(
                lambda: not self.is_loading(self.get_item_by_nodeid(nodeid)),
                delay=0.2, num_sec=30)
            wait_for(
                lambda: self.is_expanded(self.get_item_by_nodeid(nodeid)),
                delay=0.2, num_sec=10)
        else:
            self.logger.debug('Node %s already expanded on tree %s', nodeid, self.tree_id)
        return True

    def collapse_node(self, nodeid):
        """Collapses a node given its nodeid. Must be visible

        Args:
            nodeid: ``nodeId`` of the node

        Returns:
            ``True`` if it was possible to expand the node, otherwise ``False``.
        """
        node = self.get_item_by_nodeid(nodeid)
        if not self.is_expandable(node):
            self.logger.debug('Node %s not expandable on tree %s', nodeid, self.tree_id)
            return False
        if self.is_expanded(node):
            self.logger.debug('Collapsing expanded node %s on tree %s', nodeid, self.tree_id)
            arrow = self.get_expand_arrow(node)
            self.browser.click(arrow)
            time.sleep(0.1)
            wait_for(
                lambda: self.is_collapsed(self.get_item_by_nodeid(nodeid)),
                delay=0.2, num_sec=10)
        else:
            self.logger.debug('Node %s already collapsed on tree %s', nodeid, self.tree_id)
        return True

    def _process_step(self, step):
        """Steps can be plain strings or tuples when matching images"""
        if isinstance(step, VersionPick):
            # Version pick passed, coerce it ...
            step = step.pick(self.browser.product_version)

        if isinstance(step, tuple):
            image = step[0]
            step = step[1]
            if isinstance(step, VersionPick):
                # Version pick passed, coerce it ...
                step = step.pick(self.browser.product_version)
        else:
            image = None
        if not isinstance(step, six.string_types + (re._pattern_type,)):
            step = str(step)
        return image, step

    @staticmethod
    def _repr_step(image, step):
        if isinstance(step, re._pattern_type):
            # Make it look like r'pattern'
            step_repr = 'r' + re.sub(r'^[^"\']', '', repr(step.pattern))
        else:
            step_repr = step
        if image is None:
            return step_repr
        else:
            return '{}[{}]'.format(step_repr, image)

    def pretty_path(self, path):
        return '/'.join(self._repr_step(*self._process_step(step)) for step in path)

    def validate_node(self, node, matcher, image):
        """Helper method that matches nodes by given conditions.

        Args:
            node: Node that is matched
            matcher: If it is an instance of regular expression, that one is used, otherwise
                equality comparison is used. Against item name.
            image: If not None, then after the matcher matches, this will do an additional check for
                the image name

        Returns:
            A :py:class:`bool` if the node is correct or not.
        """
        text = self.browser.text(node)
        if isinstance(matcher, re._pattern_type):
            match = matcher.match(text) is not None
        else:
            match = matcher == text
        if not match:
            return False
        if image is not None and self.image_getter(node) != image:
            return False
        return True

    def expand_path(self, *path, **kwargs):
        """Expands given path and returns the leaf node.

        The path items can be plain strings. In that case, exact string matching happens. Path items
        can also be compiled regexps, where the ``match`` method is used to determine if the node
        is the one we want. And finally, the path items can be 2-tuples, where the second item can
        be the string or regular expression and the first item is the image to be matched using
        :py:meth:`image_getter` method.

        Args:
            *path: The path (explained above)

        Returns:
            The leaf WebElement.

        Raises:
            :py:class:`CandidateNotFound` when the node is not found in the tree.
        """
        self.browser.plugin.ensure_page_safe()
        self.logger.info('Expanding path %s on tree %s', self.pretty_path(path), self.tree_id)
        node = self.root_item
        if node is not None:
            step = path[0]
            steps_tried = [step]
            image, step = self._process_step(step)
            path = path[1:]
            self.logger.debug('Validating presence of %r as the root item of the tree', step)
            if not self.validate_node(node, step, image):
                raise CandidateNotFound({
                    'message':
                        'Could not find the item {} in Boostrap tree {}'.format(
                            self.pretty_path(steps_tried),
                            self.tree_id),
                    'path': path,
                    'cause': 'Root node did not match {}'.format(self._repr_step(image, step))})
        else:
            steps_tried = []
        for step in path:
            steps_tried.append(step)
            self.logger.debug('Expanding %r', steps_tried)
            image, step = self._process_step(step)
            if node is not None and not self.expand_node(self.get_nodeid(node)):
                raise CandidateNotFound({
                    'message':
                        'Could not find the item {} in Boostrap tree {}'.format(
                            self.pretty_path(steps_tried),
                            self.tree_id),
                    'path': path,
                    'cause': 'Could not expand the {} node'.format(self._repr_step(image, step))})
            if isinstance(step, six.string_types):
                # To speed up the search when having a string to match, pick up items with that text
                child_items = self.child_items_with_text(node, step)
            else:
                # Otherwise we need to go through all of them.
                child_items = self.child_items(node)
            for child_item in child_items:
                if self.validate_node(child_item, step, image):
                    node = child_item
                    break
            else:
                raise CandidateNotFound({
                    'message':
                        'Could not find the item {} in Boostrap tree {}'.format(
                            self.pretty_path(steps_tried),
                            self.tree_id),
                    'path': path,
                    'cause': 'Was not found in {}'.format(
                        self._repr_step(*self._process_step(steps_tried[-2])))})

        return node

    def click_path(self, *path, **kwargs):
        """Expands the path and clicks the leaf node.

        See :py:meth:`expand_path` for more informations about synopsis.
        """
        node = self.expand_path(*path, **kwargs)
        self.logger.info('clicking node %r', path[-1])
        self.browser.click(node)
        return node

    def has_path(self, *path, **kwargs):
        """Determine if the path exists in the tree.

        See :py:meth:`expand_path` for more information about the arguments.
        """
        try:
            self.expand_path(*path, **kwargs)
            return True
        except CandidateNotFound:
            return False

    def read_contents(self, nodeid=None, include_images=False, collapse_after_read=False):
        """Reads the contents of the tree into a tree structure of strings and lists.

        This method is called recursively.

        Args:
            nodeid: id of the node where the process should start from.
            include_images: If True, the values will be tuples where first item will be the image
                name and the second item the item name. If False then the values are just the item
                names.
            collapse_after_read: If True, then every branch that was read completely gets collapsed.

        Returns:
            :py:class:`list`
        """
        if nodeid is None and self.root_item is not None:
            return self.read_contents(
                nodeid=self.get_nodeid(self.root_item),
                include_images=include_images,
                collapse_after_read=collapse_after_read)

        item = self.get_item_by_nodeid(nodeid)
        self.expand_node(nodeid)
        result = []

        for child_item in self.child_items(item):
            result.append(
                self.read_contents(
                    nodeid=self.get_nodeid(child_item),
                    include_images=include_images,
                    collapse_after_read=collapse_after_read))

        if collapse_after_read:
            self.collapse_node(nodeid)

        if include_images:
            this_item = (self.image_getter(item), self.browser.text(item))
        else:
            this_item = self.browser.text(item)
        if result:
            return [this_item, result]
        else:
            return this_item

    def __repr__(self):
        return '{}({!r})'.format(type(self).__name__, self.tree_id)


class CheckableBootstrapTreeview(BootstrapTreeview):
    """ Checkable variation of CFME Tree. This widget not only expand a tree for a provided path,
    but also checks a checkbox.
    """

    IS_CHECKABLE = './span[contains(@class, "check-icon")]'
    IS_CHECKED = './span[contains(@class, "check-icon") and contains(@class, "fa-check-square-o")]'

    CheckNode = namedtuple('CheckNode', ['path'])
    UncheckNode = namedtuple('UncheckNode', ['path'])

    def is_checkable(self, item):
        return bool(self.browser.elements(self.IS_CHECKABLE, parent=item))

    def is_checked(self, item):
        return bool(self.browser.elements(self.IS_CHECKED, parent=item))

    def check_uncheck_node(self, check, *path, **kwargs):
        leaf = self.expand_path(*path, **kwargs)
        if not self.is_checkable(leaf):
            raise TypeError('Item with path {} in {} is not checkable'.format(
                self.pretty_path(path), self.tree_id))
        checked = self.is_checked(leaf)
        if checked != check:
            self.logger.info('%s %r', 'Checking' if check else 'Unchecking', path[-1])
            self.browser.click(self.IS_CHECKABLE, parent=leaf)
            return True
        else:
            return False

    def check_node(self, *path, **kwargs):
        """Expands the passed path and checks a checkbox that is located at the node."""
        return self.check_uncheck_node(True, *path, **kwargs)

    def uncheck_node(self, *path, **kwargs):
        """Expands the passed path and unchecks a checkbox that is located at the node."""
        return self.check_uncheck_node(False, *path, **kwargs)

    def node_checked(self, *path, **kwargs):
        """Check if a checkbox is checked on the node in that path."""
        leaf = self.expand_path(*path, **kwargs)
        if not self.is_checkable(leaf):
            return False
        return self.is_checked(leaf)

    def fill(self, node):
        """
        Args:
            node: CheckNode/UncheckNode namedtuple with path

        Returns:
            boolean for whether or not the path changed
        """
        if not isinstance(node, (self.CheckNode, self.UncheckNode)):
            raise ValueError('node in must be CheckNode or UncheckNode namedtuple')
        return self.check_uncheck_node(isinstance(node, self.CheckNode), *node.path)

    def read(self):
        do_not_read_this_widget()


class Dropdown(Widget):
    """Represents the Patternfly/Bootstrap dropdown.

    Args:
        text: Text of the button, can be the inner text or the title attribute.
    """
    ROOT = ParametrizedLocator(
        './/div[contains(@class, "dropdown") and ./button[normalize-space(.)={@text|quote} or '
        'normalize-space(@title)={@text|quote}]]')
    BUTTON_LOCATOR = './button'
    ITEMS_LOCATOR = './ul/li/a'
    ITEM_LOCATOR = './ul/li/a[normalize-space(.)={}]'

    def __init__(self, parent, text, logger=None):
        Widget.__init__(self, parent, logger=logger)
        self.text = text

    @property
    def is_enabled(self):
        """Returns if the toolbar itself is enabled and therefore interactive."""
        button = self.browser.element(self.BUTTON_LOCATOR, parent=self)
        return 'disabled' not in self.browser.classes(button)

    def _verify_enabled(self):
        if not self.is_enabled:
            raise DropdownDisabled('Dropdown "{}" is not enabled'.format(self.text))

    @property
    def is_open(self):
        return 'open' in self.browser.classes(self)

    def open(self):
        self._verify_enabled()
        if not self.is_open:
            self.browser.click(self)

    def close(self, ignore_nonpresent=False):
        """Close the dropdown

        Args:
            ignore_nonpresent: Will ignore exceptions due to disabled or missing dropdown
        """
        try:
            self._verify_enabled()
            if self.is_open:
                self.browser.click(self)
        except (NoSuchElementException, DropdownDisabled):
            if ignore_nonpresent:
                self.logger.info('%r hid so it was not possible to close it. But ignoring.', self)
            else:
                raise

    @property
    def items(self):
        """Returns a list of all dropdown items as strings."""
        return [
            self.browser.text(el) for el in self.browser.elements(self.ITEMS_LOCATOR, parent=self)]

    def has_item(self, item):
        """Returns whether the items exists.

        Args:
            item: item name

        Returns:
            Boolean - True if enabled, False if not.
        """
        return item in self.items

    def item_element(self, item):
        """Returns a WebElement for given item name."""
        try:
            return self.browser.element(self.ITEM_LOCATOR.format(quote(item)), parent=self)
        except NoSuchElementException:
            try:
                items = self.items
            except NoSuchElementException:
                items = []
            if items:
                items_string = 'These items are present: {}'.format('; '.join(items))
            else:
                items_string = 'The dropdown is probably not present'
            raise DropdownItemNotFound('Item {!r} not found. {}'.format(item, items_string))

    def item_enabled(self, item):
        """Returns whether the given item is enabled.

        Args:
            item: Name of the item.

        Returns:
            Boolean - True if enabled, False if not.
        """
        self._verify_enabled()
        el = self.item_element(item)
        li = self.browser.element('..', parent=el)
        return 'disabled' not in self.browser.classes(li)

    def item_select(self, item, handle_alert=None):
        """Opens the dropdown and selects the desired item.

        Args:
            item: Item to be selected
            handle_alert: How to handle alerts. None - no handling, True - confirm, False - dismiss.
        """
        self.logger.info('Selecting %r', item)
        try:
            self.open()
            if not self.item_enabled(item):
                raise DropdownItemDisabled(
                    'Item "{}" of dropdown "{}" is disabled\n'
                    'The following items are available: {}'
                    .format(item, self.text, ';'.join(self.items)))
            self.browser.click(self.item_element(item), ignore_ajax=handle_alert is not None)
            if handle_alert is not None:
                self.browser.handle_alert(cancel=not handle_alert, wait=10.0)
                self.browser.plugin.ensure_page_safe()
        finally:
            try:
                self.close(ignore_nonpresent=True)
            except UnexpectedAlertPresentException:
                self.logger.warning('There is an unexpected alert present.')
                pass

    def __repr__(self):
        return '{}({!r})'.format(type(self).__name__, self.text)


class SelectorDropdown(Dropdown):
    """A variant of :py:class:`Dropdown` which allows selecting values.

    Unlike :py:class:`Dropdown` it supports read and fill because it usually does not change pages
    like ordinary dropdown does.

    Args:
        button_attr: Name of the attribute matched on the button inside the dropdown div
        button_attr_value: The value to match on that attr
    """
    ROOT = ParametrizedLocator(
        './/div[contains(@class, "dropdown") and ./button[@{@b_attr}={@b_attr_value|quote}]]')

    def __init__(self, parent, button_attr, button_attr_value, logger=None):
        # Skipping Dropdown init because it has nothing interesting for us
        Widget.__init__(self, parent, logger=logger)
        self.b_attr = button_attr
        self.b_attr_value = button_attr_value

    @property
    def currently_selected(self):
        """Returns the currently selected item text."""
        return self.browser.text(self.BUTTON_LOCATOR, parent=self)

    def item_select(self, item, *args, **kwargs):
        super(SelectorDropdown, self).item_select(item, *args, **kwargs)
        wait_for(lambda: self.currently_selected == item, num_sec=3, delay=0.2)

    def read(self):
        return self.currently_selected

    def fill(self, value):
        if value == self.currently_selected:
            return False
        self.item_select(value)
        return True

    def __repr__(self):
        return '{}({!r}, {!r})'.format(type(self).__name__, self.b_attr, self.b_attr_value)


class BootstrapSwitch(BaseInput):
    """ represents checkbox like switch control. Widgetastic checkbox doesn't work right for
    this control.
    .. code-block:: python

        switch = BootstrapSwitch(id="default_tls_verify"')
        switch.fill(True)
        switch.read()
    """

    PARENT = './..'
    ROOT = ParametrizedLocator(
        '|'.join([
            './/div/text()[normalize-space(.)={@label|quote}]/'
            'preceding-sibling::div[1]//'
            'div[contains(@class, "bootstrap-switch-container")]'
            '{@input}',
            './/div/div[contains(@class, "bootstrap-switch-container")]'
            '{@input}']))

    def __init__(self, parent, id=None, name=None, label=None, logger=None):
        self._label = label
        if not (id or name or self._label):
            raise ValueError('either id, name or label should be present')
        elif name is not None and self._label is None:
            self.input = '//input[@name={}]'.format(quote(name))
            self.label = ''
        elif id is not None and self._label is None:
            self.input = '//input[@id={}]'.format(quote(id))
            self.label = ''
        elif self._label is not None and name is None and id is None:
            self.input = '//input'
            self.label = self._label
        else:
            raise ValueError('label, id and name cannot be used together')

        BaseInput.__init__(self, parent, locator=self.ROOT, logger=logger)

    @property
    def selected(self):
        # it seems there is a bug in patternfly lib because in some cases
        # BootstrapSwitch->input.checked returns False when control is definitely checked
        classes = self.browser.classes(self)
        if 'ng-not-empty' in classes:
            return True
        elif 'ng-empty' in classes:
            return False
        else:
            return self.browser.is_selected(self)

    @property
    def is_displayed(self):
        return self.browser.is_displayed(locator=self.PARENT, parent=self)

    @property
    def _clickable_el(self):
        """input itself is not clickable because it's hidden, instead we should click on a parent
        element e.g. div.

        Returns: selenium webelement
        """
        return self.browser.element(parent=self, locator=self.PARENT)

    def fill(self, value):
        value = bool(value)
        current_value = self.selected
        if value == current_value:
            return False
        else:
            self.browser.click(self._clickable_el)
            if self.selected != value:
                raise WidgetOperationFailed('Failed to set the bootstrap switch to'
                    ' requested value.')
            return True

    def read(self):
        return self.selected


class AboutModal(Widget):
    """
    Represents the patternfly about modal

    Provides a close method
    """
    ROOT = ParametrizedLocator('//div[normalize-space(@id)={@id|quote} and '
                               'contains(@class, "modal") and contains(@class, "fade")]')
    CLOSE_LOC = './/div[@class="modal-header"]/button[@class="close" and @data-dismiss="modal"]'
    ITEMS_LOC = './/div[@class="modal-body"]/div[@class="product-versions-pf"]/ul/li'
    # These are relative to the <li> elements under ITEMS_LOC above
    LABEL_LOC = './strong'
    # widgets for the title+trademark lines
    title_widget = Text(locator='.//div[@class="modal-body"]/h2')
    trade_widget = Text(locator='.//div[@class="modal-body"]/div[@class="trademark-pf"]')

    def __init__(self, parent, id, logger=None):
        Widget.__init__(self, parent, logger=logger)
        self.id = id

    @property
    def is_open(self):
        """Is the about modal displayed right now"""
        return 'in' in self.browser.classes(self)

    @property
    def is_displayed(self):
        return self.is_open

    def close(self):
        """Close the modal"""
        self.browser.click(self.CLOSE_LOC, parent=self)

    @property
    def title(self):
        return self.title_widget.read()

    @property
    def trademark(self):
        return self.trade_widget.read()

    def items(self):
        """
        Generate a dictionary of key-value pairs of fields and their values
        :return: dictionary of keys matching the bold field labels and their values
        """
        items = {}
        list_elements = self.browser.elements(self.ITEMS_LOC, parent=self)
        for element in list_elements:
            # each list item has a label in a <strong> and the value following
            # can't select this text after the strong via xpath and get an element
            key = self.browser.text(self.LABEL_LOC, parent=element)
            element_text = self.browser.text(element)

            # value will include the label from the <strong> block, parse it out
            items.update({key: element_text.replace(key, '', 1).lstrip()})
        return items


<<<<<<< HEAD
class DatePicker(Widget):
    """Represents the Bootstrap DatePicker.

      Args:
        name: name of DatePicker
        id: id of DatePicker

    .. code-block:: python

       date = DatePicker(name='miq_date_1')
    """
    ROOT = ParametrizedLocator(".//*[contains(@class, 'datepicker-dropdown')]")
    TEXTBOX = ParametrizedLocator(".//*[@name='{@name}' or @id='{@id}']")
    DATE = ".//*[contains(@class, 'datepicker-days')]/table/tbody/tr/*"
    MONTH = ".//*[contains(@class, 'datepicker-months')]/table/tbody/tr/td/*"
    YEAR = ".//*[contains(@class, 'datepicker-years')]/table/tbody/tr/td/*"
    PREV = ".//*[contains(@class, 'prev')]"
    NEXT = ".//*[contains(@class, 'next')]"
    DATE_PICKER_SWITCH = ".//*[contains(@class, 'datepicker-switch')]"
    DATE_MAPPING = {'dd': '%d', 'mm': '%m', 'MM': '%B', 'yy': '%y', 'yyyy': '%Y'}

    def __init__(self, parent, name=None, id=None, logger=None):
        """Create the widget"""
        Widget.__init__(self, parent, logger=logger)
        self.name = name
        self.id = id

    @property
    def value(self):
        return self.parent_browser.get_attribute('value', self.TEXTBOX)

    @property
    def date_switch_value(self):
        return self.browser.get_attribute('textContent', self.DATE_PICKER_SWITCH)

    @property
    def _active_date(self):
        for el in self.browser.elements(self.DATE):
            if bool(self.browser.classes(el) & {'active'}):
                return el

    def _select_date(self, dd):
        for el in self.browser.elements(self.DATE):
            if (not bool({'old', 'new'} & self.browser.classes(el))) and (int(el.text) == int(dd)):
                el.click()
                return True

    def _select_month(self, month):
        for el in self.browser.elements(self.MONTH):
            if el.text == month:
                el.click()
                return True

    def _select_year(self, year):
        for yr in range(1, 10):
            start_yr, end_yr = [int(item) for item in self.date_switch_value.split('-')]
            if start_yr <= int(year) <= end_yr:
                for el in self.browser.elements(self.YEAR):
                    if int(el.text) == int(year):
                        el.click()
                        return True
            elif int(year) < start_yr:
                self.browser.click(self.PREV)
            elif int(year) > end_yr:
                self.browser.click(self.NEXT)
        else:
            raise ValueError("Year not valid")

    @property
    def date_mapp(self):
        date_fmt = self.date_format
        for item in self.date_format.split('/'):
            date_fmt = date_fmt.replace(item, self.DATE_MAPPING[item])
        return date_fmt

    def _select(self, value):
        self.parent_browser.click(self.TEXTBOX)
        month = value.strftime("%b")
        day = value.strftime("%d")
        year = value.strftime("%Y")
        sw_value = self.date_switch_value.split(' ')

        if (value.strftime("%B") not in sw_value) or (year not in sw_value):
            self.browser.click(self.DATE_PICKER_SWITCH)
            if year not in self.date_switch_value:
                self.browser.click(self.DATE_PICKER_SWITCH)
                self._select_year(year)
            self._select_month(month)
        self._select_date(day)
        return True

    def read(self):
        """read the selected date
        Returns:
            :py:class:`datetime.datetime` or `str`
        """
        if self.value == '':
            return self.value
        else:
            return datetime.strptime(self.value, self.date_mapp)

    def fill(self, value):
        """Fill date to date box

        Args:
           value (datetime): datetime object.
        Returns:
            :py:class:`bool`
        """
        if isinstance(self.read(), datetime):
            if value.date() == self.read().date():
                return False

        if not self.is_readonly:
            self.parent_browser.clear(self.TEXTBOX)
            date = datetime.strftime(value, self.date_mapp)
            self.parent_browser.send_keys(date, self.TEXTBOX)
            self._active_date.click()
            return True
        else:
            return self._select(value)

    @property
    def is_displayed(self):
        """widget displayed or not
        Returns:
            :py:class:`bool`
        """
        return self.parent_browser.is_displayed(self.TEXTBOX)

    @property
    def is_readonly(self):
        """widget editable or not
        Returns:
            :py:class:`bool`
        """
        return bool(self.parent_browser.get_attribute('readonly', self.TEXTBOX))

    @property
    def date_format(self):
        """widget date format
        Returns:
            :py:class:`str`
        """
        return self.parent_browser.get_attribute('data-date-format', self.TEXTBOX)
=======
class BreadCrumb(Widget):
    """ Patternfly BreadCrumb navigation control

    .. code-block:: python

        breadcrumb = BreadCrumb()
        breadcrumb.click_location(breadcrumb.locations[0])
    """
    ROOT = '//ol[contains(@class, "breadcrumb")]'
    ELEMENTS = './/li'

    def __init__(self, parent, locator=None, logger=None):
        Widget.__init__(self, parent=parent, logger=logger)
        self._locator = locator or self.ROOT

    def __locator__(self):
        return self._locator

    @property
    def _path_elements(self):
        return self.browser.elements(self.ELEMENTS, parent=self)

    @property
    def locations(self):
        return [self.browser.text(loc) for loc in self._path_elements]

    @property
    def active_location(self):
        br = self.browser
        return next(br.text(loc) for loc in self._path_elements if 'active' in br.classes(loc))

    def click_location(self, name, handle_alert=True):
        br = self.browser
        location = next(loc for loc in self._path_elements if br.text(loc) == name)
        result = br.click(location, ignore_ajax=handle_alert)
        if handle_alert:
            self.browser.handle_alert(wait=2.0, squash=True)
            self.browser.plugin.ensure_page_safe()
        return result

    def read(self):
        """Return the active location of the breadcrumb"""
        return self.active_location
>>>>>>> 2e492101
<|MERGE_RESOLUTION|>--- conflicted
+++ resolved
@@ -1807,153 +1807,6 @@
         return items
 
 
-<<<<<<< HEAD
-class DatePicker(Widget):
-    """Represents the Bootstrap DatePicker.
-
-      Args:
-        name: name of DatePicker
-        id: id of DatePicker
-
-    .. code-block:: python
-
-       date = DatePicker(name='miq_date_1')
-    """
-    ROOT = ParametrizedLocator(".//*[contains(@class, 'datepicker-dropdown')]")
-    TEXTBOX = ParametrizedLocator(".//*[@name='{@name}' or @id='{@id}']")
-    DATE = ".//*[contains(@class, 'datepicker-days')]/table/tbody/tr/*"
-    MONTH = ".//*[contains(@class, 'datepicker-months')]/table/tbody/tr/td/*"
-    YEAR = ".//*[contains(@class, 'datepicker-years')]/table/tbody/tr/td/*"
-    PREV = ".//*[contains(@class, 'prev')]"
-    NEXT = ".//*[contains(@class, 'next')]"
-    DATE_PICKER_SWITCH = ".//*[contains(@class, 'datepicker-switch')]"
-    DATE_MAPPING = {'dd': '%d', 'mm': '%m', 'MM': '%B', 'yy': '%y', 'yyyy': '%Y'}
-
-    def __init__(self, parent, name=None, id=None, logger=None):
-        """Create the widget"""
-        Widget.__init__(self, parent, logger=logger)
-        self.name = name
-        self.id = id
-
-    @property
-    def value(self):
-        return self.parent_browser.get_attribute('value', self.TEXTBOX)
-
-    @property
-    def date_switch_value(self):
-        return self.browser.get_attribute('textContent', self.DATE_PICKER_SWITCH)
-
-    @property
-    def _active_date(self):
-        for el in self.browser.elements(self.DATE):
-            if bool(self.browser.classes(el) & {'active'}):
-                return el
-
-    def _select_date(self, dd):
-        for el in self.browser.elements(self.DATE):
-            if (not bool({'old', 'new'} & self.browser.classes(el))) and (int(el.text) == int(dd)):
-                el.click()
-                return True
-
-    def _select_month(self, month):
-        for el in self.browser.elements(self.MONTH):
-            if el.text == month:
-                el.click()
-                return True
-
-    def _select_year(self, year):
-        for yr in range(1, 10):
-            start_yr, end_yr = [int(item) for item in self.date_switch_value.split('-')]
-            if start_yr <= int(year) <= end_yr:
-                for el in self.browser.elements(self.YEAR):
-                    if int(el.text) == int(year):
-                        el.click()
-                        return True
-            elif int(year) < start_yr:
-                self.browser.click(self.PREV)
-            elif int(year) > end_yr:
-                self.browser.click(self.NEXT)
-        else:
-            raise ValueError("Year not valid")
-
-    @property
-    def date_mapp(self):
-        date_fmt = self.date_format
-        for item in self.date_format.split('/'):
-            date_fmt = date_fmt.replace(item, self.DATE_MAPPING[item])
-        return date_fmt
-
-    def _select(self, value):
-        self.parent_browser.click(self.TEXTBOX)
-        month = value.strftime("%b")
-        day = value.strftime("%d")
-        year = value.strftime("%Y")
-        sw_value = self.date_switch_value.split(' ')
-
-        if (value.strftime("%B") not in sw_value) or (year not in sw_value):
-            self.browser.click(self.DATE_PICKER_SWITCH)
-            if year not in self.date_switch_value:
-                self.browser.click(self.DATE_PICKER_SWITCH)
-                self._select_year(year)
-            self._select_month(month)
-        self._select_date(day)
-        return True
-
-    def read(self):
-        """read the selected date
-        Returns:
-            :py:class:`datetime.datetime` or `str`
-        """
-        if self.value == '':
-            return self.value
-        else:
-            return datetime.strptime(self.value, self.date_mapp)
-
-    def fill(self, value):
-        """Fill date to date box
-
-        Args:
-           value (datetime): datetime object.
-        Returns:
-            :py:class:`bool`
-        """
-        if isinstance(self.read(), datetime):
-            if value.date() == self.read().date():
-                return False
-
-        if not self.is_readonly:
-            self.parent_browser.clear(self.TEXTBOX)
-            date = datetime.strftime(value, self.date_mapp)
-            self.parent_browser.send_keys(date, self.TEXTBOX)
-            self._active_date.click()
-            return True
-        else:
-            return self._select(value)
-
-    @property
-    def is_displayed(self):
-        """widget displayed or not
-        Returns:
-            :py:class:`bool`
-        """
-        return self.parent_browser.is_displayed(self.TEXTBOX)
-
-    @property
-    def is_readonly(self):
-        """widget editable or not
-        Returns:
-            :py:class:`bool`
-        """
-        return bool(self.parent_browser.get_attribute('readonly', self.TEXTBOX))
-
-    @property
-    def date_format(self):
-        """widget date format
-        Returns:
-            :py:class:`str`
-        """
-        return self.parent_browser.get_attribute('data-date-format', self.TEXTBOX)
-=======
 class BreadCrumb(Widget):
     """ Patternfly BreadCrumb navigation control
 
@@ -1997,4 +1850,152 @@
     def read(self):
         """Return the active location of the breadcrumb"""
         return self.active_location
->>>>>>> 2e492101
+
+
+class DatePicker(Widget):
+    """Represents the Bootstrap DatePicker.
+
+      Args:
+        name: name of DatePicker
+        id: id of DatePicker
+
+    .. code-block:: python
+
+       date = DatePicker(name='miq_date_1')
+    """
+    TEXTBOX = ParametrizedLocator('.//*[{@id_attr}]')
+    DATE = ".//*[contains(@class, 'datepicker-days')]/table/tbody/tr/td"
+    MONTH = ".//*[contains(@class, 'datepicker-months')]/table/tbody/tr/td/*"
+    YEAR = ".//*[contains(@class, 'datepicker-years')]/table/tbody/tr/td/*"
+    DATE_MAPPING = {'dd': '%d', 'mm': '%m', 'MM': '%B', 'yy': '%y', 'yyyy': '%Y'}
+    prev_button = Text(".//*[contains(@class, 'prev')]")
+    next_button = Text(".//*[contains(@class, 'next')]")
+    date_picker_switch = Text(".//*[contains(@class, 'datepicker-switch')]")
+
+    def __init__(self, parent, name=None, id=None, logger=None):
+        """Create the widget"""
+        Widget.__init__(self, parent, logger=logger)
+        if name or id:
+            if name is not None:
+                id_attr = '@name={}'.format(quote(name))
+            elif id is not None:
+                id_attr = '@id={}'.format(quote(id))
+            self.id_attr = id_attr
+
+    @property
+    def value(self):
+        return self.parent_browser.get_attribute('value', self.TEXTBOX)
+
+    @property
+    def _active_date(self):
+        for el in self.browser.elements(self.DATE):
+            if bool(self.browser.classes(el) & {'active'}):
+                return el
+
+    def _select_date(self, dd):
+        for el in self.browser.elements(self.DATE):
+            if (not bool({'old', 'new'} & self.browser.classes(el))) and (int(el.text) == int(dd)):
+                el.click()
+                return True
+
+    def _select_month(self, month):
+        for el in self.browser.elements(self.MONTH):
+            if el.text == month:
+                el.click()
+                return True
+
+    def _select_year(self, year):
+        for yr in range(1, 10):
+            start_yr, end_yr = [int(item) for item in self.date_picker_switch.read().split('-')]
+            if start_yr <= int(year) <= end_yr:
+                for el in self.browser.elements(self.YEAR):
+                    if int(el.text) == int(year):
+                        el.click()
+                        return True
+            elif int(year) < start_yr:
+                self.prev_button.click()
+            elif int(year) > end_yr:
+                self.next_button.click()
+        else:
+            raise ValueError("Year not valid")
+
+    @property
+    def date_mapp(self):
+        if self.date_format:
+            date_fmt = self.date_format
+            for item in self.date_format.split('/'):
+                date_fmt = date_fmt.replace(item, self.DATE_MAPPING[item])
+            return date_fmt
+        else:
+            return None
+
+    def _select(self, value):
+        self.browser.click(self.TEXTBOX)
+        month = value.strftime("%b")
+        day = value.strftime("%d")
+        year = value.strftime("%Y")
+        sw_value = self.date_picker_switch.read().split(' ')
+
+        if (value.strftime("%B") not in sw_value) or (year not in sw_value):
+            self.date_picker_switch.click()
+            if year is not self.date_picker_switch.read:
+                self.date_picker_switch.click()
+                self._select_year(year)
+            self._select_month(month)
+        self._select_date(day)
+        return True
+
+    def read(self):
+        """read the selected date
+        Returns:
+            :py:class:`datetime.datetime` or `str`
+        """
+        if self.value == '' or not self.date_mapp:
+            return self.value
+        else:
+            return datetime.strptime(self.value, self.date_mapp)
+
+    def fill(self, value):
+        """Fill date to date box
+
+        Args:
+           value (datetime): datetime object.
+        Returns:
+            :py:class:`bool`
+        """
+        if isinstance(self.read(), datetime):
+            if value.date() == self.read().date():
+                return False
+
+        if not self.is_readonly:
+            self.parent_browser.clear(self.TEXTBOX)
+            date = datetime.strftime(value, self.date_mapp)
+            self.parent_browser.send_keys(date, self.TEXTBOX)
+            self._active_date.click()
+            return True
+        else:
+            return self._select(value)
+
+    @property
+    def is_displayed(self):
+        """widget displayed or not
+        Returns:
+            :py:class:`bool`
+        """
+        return self.parent_browser.is_displayed(self.TEXTBOX)
+
+    @property
+    def is_readonly(self):
+        """widget editable or not
+        Returns:
+            :py:class:`bool`
+        """
+        return bool(self.parent_browser.get_attribute('readonly', self.TEXTBOX))
+
+    @property
+    def date_format(self):
+        """widget date format
+        Returns:
+            :py:class:`str`
+        """
+        return self.parent_browser.get_attribute('data-date-format', self.TEXTBOX)